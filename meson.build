project('adwcustomizer',
          version: '0.1.0',
    meson_version: '>= 0.59.0',
  default_options: [ 'warning_level=2',
                     'werror=false',
                   ],
)

<<<<<<< HEAD
i18n = import('i18n')
gnome = import('gnome')

dependency('glib-2.0')
dependency('gtk4', version: '>= 4.5.0')
dependency('libadwaita-1', version: '>= 1.2.alpha')
dependency('pygobject-3.0', version: '>= 3.42.0')

=======
# Import modules
gnome = import('gnome')
i18n = import('i18n')
python = import('python')

# Constants
PROJECT_RDNN_NAME = 'com.github.AdwCustomizerTeam.AdwCustomizer'
APPLICATION_ID = PROJECT_RDNN_NAME

dependency('glib-2.0')
dependency('gtk4', version: '>= 4.5.0')
dependency('libadwaita-1', version: '>= 1.2.alpha')
dependency('pygobject-3.0', version: '>= 3.42.0')

# Python installation directory
PY_INSTALLDIR = python.find_installation('python3')

# Check if python3 is installed
if not PY_INSTALLDIR.found()
    error('No valid python3 binary found')
endif

PKGDATA_DIR = join_paths(get_option('prefix'), get_option('datadir'), meson.project_name())
MODULE_DIR = join_paths(PKGDATA_DIR, 'adwcustomizer')
PLUGINS_DIR = join_paths(PKGDATA_DIR, 'adwcustomizer', 'plugins')

# Install configuration data
conf = configuration_data()
conf.set('APP_ID', PROJECT_RDNN_NAME)
conf.set('PKGDATA_DIR', PKGDATA_DIR)
conf.set('DATA_DIR', join_paths(get_option('prefix'), get_option('datadir')))
conf.set('LOCALE_DIR', join_paths(get_option('prefix'), get_option('localedir')))
conf.set('PYTHON', PY_INSTALLDIR.full_path())
conf.set('VERSION', meson.project_version())
conf.set('BUILD_TYPE', get_option('buildtype'))

# Subdirs
>>>>>>> fd010a84
subdir('data')
subdir('src')
subdir('po')

gnome.post_install(
  glib_compile_schemas: true,
  gtk_update_icon_cache: true,
  update_desktop_database: true,
)<|MERGE_RESOLUTION|>--- conflicted
+++ resolved
@@ -6,16 +6,6 @@
                    ],
 )
 
-<<<<<<< HEAD
-i18n = import('i18n')
-gnome = import('gnome')
-
-dependency('glib-2.0')
-dependency('gtk4', version: '>= 4.5.0')
-dependency('libadwaita-1', version: '>= 1.2.alpha')
-dependency('pygobject-3.0', version: '>= 3.42.0')
-
-=======
 # Import modules
 gnome = import('gnome')
 i18n = import('i18n')
@@ -53,7 +43,6 @@
 conf.set('BUILD_TYPE', get_option('buildtype'))
 
 # Subdirs
->>>>>>> fd010a84
 subdir('data')
 subdir('src')
 subdir('po')
