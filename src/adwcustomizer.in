#!@PYTHON@

# adwcustomizer.in
#
# Change the look of Adwaita, with ease
# Copyright (C) 2022  Adwaita Manager Team
#
# This program is free software: you can redistribute it and/or modify
# it under the terms of the GNU General Public License as published by
# the Free Software Foundation, either version 3 of the License, or
# (at your option) any later version.
# 
# This program is distributed in the hope that it will be useful,
# but WITHOUT ANY WARRANTY; without even the implied warranty of
# MERCHANTABILITY or FITNESS FOR A PARTICULAR PURPOSE.  See the
# GNU General Public License for more details.
# 
# You should have received a copy of the GNU General Public License
# along with this program. If not, see <https://www.gnu.org/licenses/>.

import os
import sys
import signal
import locale
import gettext

<<<<<<< HEAD
pkgdatadir = '@pkgdatadir@'
localedir = '@localedir@'
version = '@VERSION@'

builddir = os.environ.get('MESON_BUILD_ROOT')

if builddir:
    sys.dont_write_bytecode = True
    sys.path.insert(1, os.environ['MESON_SOURCE_ROOT'])
    data_dir = os.path.join(builddir, '@DATA_DIR@')
    os.putenv('XDG_DATA_DIRS', '%s:%s' % (data_dir, os.getenv('XDG_DATA_DIRS', '/usr/local/share/:/usr/share/')))
=======
pkgdatadir = '@PKGDATA_DIR@'
localedir = '@LOCALE_DIR@'
version = '@VERSION@'
>>>>>>> fd010a84

sys.path.insert(1, pkgdatadir)
signal.signal(signal.SIGINT, signal.SIG_DFL)
gettext.install('adwcustomizer', localedir)

locale.bindtextdomain('adwcustomizer', localedir)
locale.textdomain('adwcustomizer')


if __name__ == '__main__':
    import gi

    gi.require_version('Gtk', '4.0')
    gi.require_version('Adw', '1')
    gi.require_version('Xdp', '1.0')
    gi.require_version('XdpGtk4', '1.0')

    from gi.repository import Gio
    resource = Gio.Resource.load(
        os.path.join(pkgdatadir, 'adwcustomizer.gresource'))
    resource._register()

    from adwcustomizer import main
    sys.exit(main.main(version))<|MERGE_RESOLUTION|>--- conflicted
+++ resolved
@@ -24,9 +24,8 @@
 import locale
 import gettext
 
-<<<<<<< HEAD
-pkgdatadir = '@pkgdatadir@'
-localedir = '@localedir@'
+pkgdatadir = '@PKGDATA_DIR@'
+localedir = '@LOCALE_DIR@'
 version = '@VERSION@'
 
 builddir = os.environ.get('MESON_BUILD_ROOT')
@@ -36,11 +35,6 @@
     sys.path.insert(1, os.environ['MESON_SOURCE_ROOT'])
     data_dir = os.path.join(builddir, '@DATA_DIR@')
     os.putenv('XDG_DATA_DIRS', '%s:%s' % (data_dir, os.getenv('XDG_DATA_DIRS', '/usr/local/share/:/usr/share/')))
-=======
-pkgdatadir = '@PKGDATA_DIR@'
-localedir = '@LOCALE_DIR@'
-version = '@VERSION@'
->>>>>>> fd010a84
 
 sys.path.insert(1, pkgdatadir)
 signal.signal(signal.SIGINT, signal.SIG_DFL)
