name: 🐛 Bug Report
description: File a bug report
title: "bug: "
labels: "bug"
assignees:
  - 0xMRTT
body:
  - type: markdown
    attributes:
      value: |
        Thank you for taking the time to fill out this bug report!
        
  - type: checkboxes
    attributes:
      label: Is there an existing issue for this?
      description: Please search to see if an issue already exists for your problem.
      options:
        - label: I have searched the existing issues
          required: true

  - type: textarea
    attributes:
      label: What happened?
      description: A clear and concise description of what the bug is.
      placeholder: Tell us what you see!
      value: "A bug happened!"
    validations:
      required: true

  - type: textarea
    attributes:
      label: To Reproduce
      description: Steps to reproduce the behavior.
      placeholder: |
        1. Go to '...'
        2. Click on '...'
        3. Scroll down to '...'
        4. See error

  - type: textarea
    attributes:
      label: Expected behavior
      description: A clear and concise description of what you expected to happen.

  - type: textarea
    attributes:
      label: Screenshots
      description: If applicable, add screenshots to help explain your problem.

  - type: markdown
    attributes:
      value: "## System"

  - type: input
    attributes:
      label: OS
      description: On which system do you run the app?
      placeholder: Fedora Linux 36 (Workstation Edition)

  - type: input
    attributes:
      label: Version
      description: Which version of the app do you use?
      placeholder: "0.3.0, 0.3.0-7e0386b"

  - type: dropdown
    attributes:
      label: Installation method
      description: How did you install Gradience ?
      options:
        - Flatpak from Flathub
        - Flatpak from Github Actions
        - Flatpak from manual build
        - AUR
<<<<<<< HEAD
        - Fedora COPR (lyessaadi/gradience)
        - Manual using meson - main
        - Manual using meson - next
=======
        - Manual using meson
>>>>>>> 2aadb9fb
        - Other
    validations:
      required: true

  - type: textarea
    attributes:
      label: Additional context
      description: Add any other context about the problem here.

  - type: checkboxes
    attributes:
      label: Code of Conduct
      description: By submitting this issue, you agree to follow our [Code of Conduct](https://github.com/GradienceTeam/Gradience/blob/main/CODE_OF_CONDUCT.md)
      options:
        - label: I agree to follow this project's Code of Conduct
          required: true<|MERGE_RESOLUTION|>--- conflicted
+++ resolved
@@ -72,13 +72,8 @@
         - Flatpak from Github Actions
         - Flatpak from manual build
         - AUR
-<<<<<<< HEAD
         - Fedora COPR (lyessaadi/gradience)
-        - Manual using meson - main
-        - Manual using meson - next
-=======
         - Manual using meson
->>>>>>> 2aadb9fb
         - Other
     validations:
       required: true
