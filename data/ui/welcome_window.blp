--- conflicted
+++ resolved
@@ -91,69 +91,7 @@
                             hexpand: true;
                             icon-name: "larger-brush-symbolic";
                             title: _("Customize Adwaita Theme");
-<<<<<<< HEAD
                             description: _("Change colors of windows, buttons, lists and more, with advanced features like adding custom CSS.");
-=======
-                            description: _("Change colors of windows, buttons, lists and more; with advanced features like adding custom CSS.");
-                        }
-
-                        Adw.StatusPage page_configure {
-                            vexpand: true;
-                            hexpand: true;
-                            title: _("Configure Gradience");
-                            description: _("Install adw-gtk3 theme for legacy applications and configure system for theming.");
-
-                            Adw.PreferencesPage {
-                                Adw.PreferencesGroup {
-                                    Adw.ActionRow configure_adw_gtk3 {
-                                        title: _("Legacy Apps Theming");
-                                        activatable-widget: switch_adw_gtk3;
-                                        [suffix]
-                                        Switch switch_adw_gtk3 {
-                                            valign: center;
-                                            tooltip-text: _("Install adw-gtk3 theme for legacy app theming");
-                                        }
-                                    }
-
-                                    Adw.ActionRow configure_system {
-                                        title: _("System Configuration");
-                                        activatable-widget: switch_system;
-
-                                        [suffix]
-                                        Switch switch_system {
-                                            valign: center;
-                                            tooltip-text: _("Configure system for theming, enables Flatpak theme override");
-                                        }
-                                    }
-                                }
-                            }
-                        }
-
-                        Adw.StatusPage page_download {
-                            vexpand: true;
-                            hexpand: true;
-                            title: _("Installing adw-gtk3");
-                            description: _("Please wait until theme will be installed.");  // i don't think we need this, just a "Installing adw-gtk3…" might be enough
-
-                            Gtk.Box {
-                                orientation: vertical;
-                                Gtk.Button btn_install {
-                                    styles ["suggested-action", "pill"]
-                                    label: _("Continue");
-                                    use-underline: true;
-                                    halign: center;
-
-                                }
-
-                                Gtk.ProgressBar progressbar {
-                                    halign: center;
-                                    visible: false;
-                                    margin-top: 24;
-                                    margin-bottom: 24;
-                                }
-                            }
-                        }
->>>>>>> 5cdcfc9b
 
                             Gtk.Button btn_close {
                                 styles ["suggested-action", "pill"]
